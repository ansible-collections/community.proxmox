--- conflicted
+++ resolved
@@ -141,18 +141,12 @@
             self.module.exit_json(changed=True, msg="Cluster '{}' created.".format(cluster_name), cluster=cluster_name)
 
     def cluster_join(self):
-<<<<<<< HEAD
-=======
-        master_ip = self.module.params.get("master_ip")
-        fingerprint = self.module.params.get("fingerprint")
-        api_password = self.module.params.get("master_api_password") or self.module.params.get("api_password")
->>>>>>> 0d157772
         cluster_name = self.module.params.get("cluster_name")
         payload = {}
 
-        payload["master_ip"] = self.module.params.get("master_ip")
+        payload["hostname"] = self.module.params.get("master_ip")
         payload["fingerprint"] = self.module.params.get("fingerprint")
-        payload["password"] = self.module.params.get("api_password")
+        payload["password"] = self.module.params.get("master_api_password") or self.module.params.get("api_password")
 
         if self.module.params.get("link0") is not None:
             payload["link0"] = self.module.params.get("link0")
