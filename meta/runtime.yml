---
# Copyright (c) Ansible Project
# GNU General Public License v3.0+ (see LICENSES/GPL-3.0-or-later.txt or https://www.gnu.org/licenses/gpl-3.0.txt)
# SPDX-License-Identifier: GPL-3.0-or-later

requires_ansible: '>=2.17.0'

action_groups:
  proxmox:
    - proxmox
    - proxmox_backup
    - proxmox_backup_info
<<<<<<< HEAD
    - proxmox_backup_schedule
=======
    - proxmox_cluster
    - proxmox_cluster_join_info
>>>>>>> f2c28efd
    - proxmox_disk
    - proxmox_domain_info
    - proxmox_group_info
    - proxmox_kvm
    - proxmox_nic
    - proxmox_node_info
    - proxmox_pool
    - proxmox_pool_member
    - proxmox_snap
    - proxmox_storage_contents_info
    - proxmox_storage_info
    - proxmox_tasks_info
    - proxmox_template
    - proxmox_user_info
    - proxmox_vm_info<|MERGE_RESOLUTION|>--- conflicted
+++ resolved
@@ -10,12 +10,9 @@
     - proxmox
     - proxmox_backup
     - proxmox_backup_info
-<<<<<<< HEAD
     - proxmox_backup_schedule
-=======
     - proxmox_cluster
     - proxmox_cluster_join_info
->>>>>>> f2c28efd
     - proxmox_disk
     - proxmox_domain_info
     - proxmox_group_info
