---
# Copyright (c) Ansible Project
# GNU General Public License v3.0+ (see LICENSES/GPL-3.0-or-later.txt or https://www.gnu.org/licenses/gpl-3.0.txt)
# SPDX-License-Identifier: GPL-3.0-or-later

requires_ansible: '>=2.17.0'

action_groups:
  proxmox:
    - proxmox
    - proxmox_access_acl
    - proxmox_backup
    - proxmox_backup_info
    - proxmox_backup_schedule
    - proxmox_cluster
    - proxmox_cluster_ha_resources
    - proxmox_cluster_ha_rules
    - proxmox_cluster_ha_groups
    - proxmox_cluster_join_info
    - proxmox_disk
    - proxmox_domain_info
    - proxmox_group
    - proxmox_group_info
    - proxmox_kvm
    - proxmox_nic
    - proxmox_node
    - proxmox_node_info
    - proxmox_pool
    - proxmox_pool_member
    - proxmox_snap
    - proxmox_storage
    - proxmox_storage_contents_info
    - proxmox_storage_info
    - proxmox_tasks_info
    - proxmox_template
    - proxmox_user
    - proxmox_user_info
    - proxmox_vm_info
<<<<<<< HEAD
    - proxmox_ipam_info
=======
    - proxmox_zone
    - proxmox_zone_info
>>>>>>> 80dc876d
<|MERGE_RESOLUTION|>--- conflicted
+++ resolved
@@ -21,6 +21,7 @@
     - proxmox_domain_info
     - proxmox_group
     - proxmox_group_info
+    - proxmox_ipam_info
     - proxmox_kvm
     - proxmox_nic
     - proxmox_node
@@ -36,9 +37,5 @@
     - proxmox_user
     - proxmox_user_info
     - proxmox_vm_info
-<<<<<<< HEAD
-    - proxmox_ipam_info
-=======
     - proxmox_zone
-    - proxmox_zone_info
->>>>>>> 80dc876d
+    - proxmox_zone_info